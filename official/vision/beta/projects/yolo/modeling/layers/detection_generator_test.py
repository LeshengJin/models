--- conflicted
+++ resolved
@@ -13,8 +13,6 @@
 # limitations under the License.
 
 """Tests for yolo detection generator."""
-
-from official.vision.beta.projects.yolo.ops import anchor
 from absl.testing import parameterized
 import tensorflow as tf
 
@@ -36,24 +34,15 @@
         '5': [1, 13, 13, 255]
     }
     classes = 80
-<<<<<<< HEAD
-    masks = {'3': [0, 1, 2], '4': [3, 4, 5], '5': [6, 7, 8]}
-    anchors = [[12.0, 19.0], [31.0, 46.0], [96.0, 54.0], [46.0, 114.0],
-               [133.0, 127.0], [79.0, 225.0], [301.0, 150.0], [172.0, 286.0],
-               [348.0, 340.0]]
-    box_type = {key: 'scaled' for key in masks.keys()}
-
-    layer = dg.YoloLayer(
-        masks, anchors, classes, box_type=box_type, max_boxes=10)
-=======
-    anchors = {'3': [[12.0, 19.0], [31.0, 46.0], [96.0, 54.0]], 
-               '4': [[46.0, 114.0],[133.0, 127.0], [79.0, 225.0]], 
-               '5': [[301.0, 150.0], [172.0, 286.0], [348.0, 340.0]]}
+    anchors = {
+        '3': [[12.0, 19.0], [31.0, 46.0], [96.0, 54.0]],
+        '4': [[46.0, 114.0], [133.0, 127.0], [79.0, 225.0]],
+        '5': [[301.0, 150.0], [172.0, 286.0], [348.0, 340.0]]
+    }
 
     box_type = {key: 'scaled' for key in anchors.keys()}
 
     layer = dg.YoloLayer(anchors, classes, box_type=box_type, max_boxes=10)
->>>>>>> 77aa3ea9
 
     inputs = {}
     for key in input_shape:
